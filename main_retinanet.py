--- conflicted
+++ resolved
@@ -303,12 +303,8 @@
                      patch_overlap=patch_overlap, split=split, seed=seed)
 
     if Train:
-<<<<<<< HEAD
-        r.train(end_model=end_model, annotations_file=annotations_file, epochs=EPOCHS, label_dict=label_dict,
-                multi_class=multi_class,
-=======
+
         r.train(end_model=end_model, annotations_file=annotations_file, epochs=EPOCHS, label_dict=label_dict, multi_class=multi_class,
->>>>>>> 5151e778
                 batch_size=BATCH_SIZE, checkpoint_frequency=CHECKPOINT_FREQUENCY, lr=LEARNING_RATE)
 
     if Validate:
